--- conflicted
+++ resolved
@@ -3,12 +3,9 @@
 The following components are always available in AMP documents:
 
 | Component                   | Description                                         |
-<<<<<<< HEAD
-| ------------------------    | --------------------------------------------------- |
-=======
+
 | --------------------------  | --------------------------------------------------- |
->>>>>>> 3cfbd836
 | [`amp-ad`](amp-ad.md)       | Container to display an ad.                         |
-| [`amp-img`](amp-img.md)     | Runtime managed replacement for the HTML `img` tag. |
+| [`amp-img`](amp-img.md)     | Replacement for the HTML `img` tag.                 |
 | [`amp-pixel`](amp-pixel.md) | Used as tracking pixel to count page views.         |
 | [`amp-video`](amp-video.md) | Replacement for the HTML5 `video` tag.              |