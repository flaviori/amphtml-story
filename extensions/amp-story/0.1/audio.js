import {dev} from '../../../src/log';
import {Services} from '../../../src/services';
import {EventType, dispatch} from './events';


/**
 * Copyright 2017 The AMP HTML Authors. All Rights Reserved.
 *
 * Licensed under the Apache License, Version 2.0 (the "License");
 * you may not use this file except in compliance with the License.
 * You may obtain a copy of the License at
 *
 *      http://www.apache.org/licenses/LICENSE-2.0
 *
 * Unless required by applicable law or agreed to in writing, software
 * distributed under the License is distributed on an "AS-IS" BASIS,
 * WITHOUT WARRANTIES OR CONDITIONS OF ANY KIND, either express or implied.
 * See the License for the specific language governing permissions and
 * limitations under the License.
 */



/** @typedef {{ source: AudioBufferSourceNode, gainNode: GainNode }} */
let AudioSource;

/**
 * The volume to which audio should be reduced when other audio sources are
 * played.
 * @const {number}
 */
const REDUCED_VOLUME = 0.5;

/**
 * @const {number}
 */
const VOLUME_CHANGE_DURATION_MS = 500;

/**
 * @const {!function(number): number}
 */
const VOLUME_EASING_FN = input => input;

/**
 * @const {string}
 */
const PLAYABLE_ID_PREFIX = 'i-amphtml-playable-';


/**
 * @const {string}
 */
const BACKGROUND_AUDIO_ELEMENT_CLASS_NAME = 'i-amp-story-background-audio';


/**
 * Adds support for the background-audio property on the specified element.
 * @param {!Element} element The element to upgrade with support for background
 *     audio.
 */
export function upgradeBackgroundAudio(element) {
  if (element.hasAttribute('background-audio')) {
    const audioEl = element.ownerDocument.createElement('audio');
    const audioSrc = element.getAttribute('background-audio');
    audioEl.setAttribute('src', audioSrc);
    audioEl.setAttribute('preload', 'auto');
    audioEl.setAttribute('loop', '');
    audioEl.setAttribute('autoplay', '');
    audioEl.classList.add(BACKGROUND_AUDIO_ELEMENT_CLASS_NAME);
    element.appendChild(audioEl);
  }
}


export class AudioManager {
<<<<<<< HEAD
  constructor(win, rootElement) {
=======
  constructor(win) {
>>>>>>> c1123759
    /** @private @const {!Object<!Element, !Playable>} */
    this.playables_ = {};

    /** @private @const {!Array<!Playable>} */
    this.nowPlaying_ = [];

    /** @private {number} */
    this.nextId_ = 0;

    /** @private {boolean} */
    this.isMuted_ = true;

    /** @private {!Window} */
    this.win_ = win;
<<<<<<< HEAD

    /** @private {!Element} */
    this.rootElement_ = rootElement;
=======
>>>>>>> c1123759
  }

  /**
   * @param {!Element} sourceElement The element causing audio to be played.
   * @return {!Playable} The {@link Playable} instance to play the audio
   *     represented by the specified sourceElement.
   */
  createPlayable_(sourceElement) {
    if (!(sourceElement instanceof Element)) {
      dev().error('amp-story', 'Played item must be element.');
    }

    if (sourceElement instanceof HTMLMediaElement) {
      if (!sourceElement.muted) {
        return new MediaElementPlayable(this.win_, sourceElement);
      }
    } else if (sourceElement.hasAttribute('background-audio')) {
      return new BackgroundPlayable(this.win_, sourceElement);
    }
  }

  /**
   * @param {!Element} sourceElement
   * @return {?Playable}
   */
  getPlayable_(sourceElement) {
    return this.playables_[sourceElement.id];
  }

  /**
   * Loads the audio for the specified.
   * @param {!Element} sourceElement The element whose audio should be loaded.
   */
  load(sourceElement) {
    const playable = this.getPlayable_(sourceElement) ||
        this.createPlayable_(sourceElement);

    if (!playable) {
      return Promise.resolve();
    }

    if (!sourceElement.id) {
      sourceElement.id = `${PLAYABLE_ID_PREFIX}${this.nextId_++}`;
    }

    this.playables_[sourceElement.id] = playable;
    return playable.load();
  }

  /** @private */
<<<<<<< HEAD
  getMediaElementChilden_(element) {
=======
  getMediaElementChildren_(element) {
>>>>>>> c1123759
    return element.querySelectorAll('audio, video');
  }

  /**
   * Plays the audio generated by a given element.
   * @param {!Element} sourceElement The element to be played.
   */
  play(sourceElement) {
    this.load(sourceElement)
        .then(() => this.getPlayable_(sourceElement))
        .then(playable => {
          if (!playable) {
            return;
          }

          // Play the audio.
          this.addToNowPlaying_(playable);
        });
  }

  /**
   * Stops the audio generated by a given element.
   * @param {!Element} sourceElement The element to be stopped.
   */
  stop(sourceElement) {
    const playable = this.getPlayable_(sourceElement);
    if (!playable) {
      return;
    }

    // Stop the audio.
    this.removeFromNowPlaying_(playable);
  }

  /**
   * Mutes all of the audio sources that are playing.
   */
  muteAll() {
    this.nowPlaying_.forEach(playable => {
      playable.mute();
    });
    this.isMuted_ = true;
  }

  /**
   * Unmutes all of the audio sources that are playing.
   */
  unmuteAll() {
    this.nowPlaying_.forEach(playable => {
      playable.unmute();
    });
    this.isMuted_ = false;
  }

  /**
   * @param {!Playable} playable The playable to add to the "Now Playing" list.
   * @private
   */
  addToNowPlaying_(playable) {
    const index = this.nowPlaying_.indexOf(playable);
    if (index >= 0) {
      return;
    }

    playable.setVolume(1 /* volume */, 0 /* durationMs */, VOLUME_EASING_FN);
    if (this.isMuted_) {
      playable.mute();
    }

    this.nowPlaying_.push(playable);
    this.nowPlayingChanged_();
  }

  /**
   * @param {!Playable} playable The playable to remove from the "Now Playing"
   *     list.
   * @private
   */
  removeFromNowPlaying_(playable) {
    const index = this.nowPlaying_.indexOf(playable);
    if (index < 0) {
      return;
    }

    this.nowPlaying_.splice(index, 1);
    this.nowPlayingChanged_();
  }


  nowPlayingChanged_() {
<<<<<<< HEAD
    // Dispatch event to signal whether audio is playing.
    const isAudioPlaying = this.nowPlaying_.length > 0;
    const eventType = isAudioPlaying ?
        EventType.AUDIO_PLAYING : EventType.AUDIO_STOPPED;
    dispatch(this.rootElement_, eventType, /* opt_bubbles */ false);
=======
    // TODO(newmuis): Dispatch AUDIO_PLAYING iff this.nowPlaying_.length > 0; else AUDIO_STOPPED.

    this.nowPlaying_.forEach(playable => {
      // TODO(newmuis): Recalculate the volume of all playing audio.

      playable.setVolume(1 /* volume */, 0 /* durationMs */,
          VOLUME_EASING_FN);

      if (this.isMuted_) {
        playable.mute();
      }

      // Reduce the volume of ancestors.
      for (let el = playable.getSourceElement().parentElement; el;
          el = el.parentElement) {
        this.setVolume(el, REDUCED_VOLUME);
      }
    });
>>>>>>> c1123759

    // Populate a sparse array where the indices of the array represent the
    // tree depths at which there is audio currently playing.
    const prioritiesByDepth = [];
    let depthCount = 0;
    this.nowPlaying_.forEach(playable => {
      const depth = playable.getDepth();
      if (prioritiesByDepth[depth] !== undefined) {
        return;
      }

      prioritiesByDepth[depth] = 0;
      depthCount++;
    });

    // Set a numerical priority for each of the tree depths at which there is
    // audio currently playing (0 is highest priority).
    let iteration = 0;
    prioritiesByDepth.forEach((unusedValue, depth) => {
      iteration++;
      prioritiesByDepth[depth] = depthCount - iteration;
    });

    // Set volumes on each of the playables that is currently playing, based on
    // its priority (higher priority results in louder volume).
    this.nowPlaying_.forEach(playable => {
      const depth = playable.getDepth();
      const volume = Math.pow(REDUCED_VOLUME, prioritiesByDepth[depth]);
      playable.setVolume(volume, VOLUME_CHANGE_DURATION_MS, VOLUME_EASING_FN);
    });
  }
}


class Playable {
  constructor(win, sourceElement) {
    /**
     * @protected @const {!Window}
     */
    this.win = win;

    /**
     * The element that is causing audio to be played.
     * @private @const {!Element}
     */
    this.sourceElement_ = sourceElement;

    this.depth_ = Playable.calculateDepthForElement(sourceElement);
  }

  /**
   * Gets the depth in the tree for the specified element.
   * @param {!Element} element
   * @return {number} The element's depth from the root of the DOM tree.
   */
  static calculateDepthForElement(element) {
    // Calculate the tree depth of the specified element.
    let depth = 0;
    for (let el = element; el; el = el.parentElement) {
      depth++;
    }

    // The depth of background audio elements is one less, since we add the
    // <audio> tag as a child of the element on which the background-audio
    // attribute is specified.
    if (element.classList.contains(BACKGROUND_AUDIO_ELEMENT_CLASS_NAME)) {
      depth--;
    }

    return depth;
  }

  /**
   * @return {!Element} The element causing audio to be played.
   */
  getSourceElement() {
    return this.sourceElement_;
  }

  /**
   * @return {!Element}
   */
  getDepth() {
    return this.depth_;
  }

  /**
   * Loads the resources necessary to play this item.  Should be a no-op if
   * called when the item is already loaded.
   * @return {!Promise} A promise that is resolved once the resource has been
   *     loaded.
   */
  load() {
    return Promise.resolve();
  }

  /**
   * @return {boolean} true, if this item's resources have been loaded.
   */
  isLoaded() {
    return false;
  }

  /**
   * Causes this item to start playing if it was not already playing.  load()
   * will be called before play() in all cases.  play() should be a no-op if the
   * item is already being played.
   */
  play() {}

  /**
   * Sets the volume of this item to the specified volume, over the specified
   * duration of time.
   *
   * @param {number} unusedVolume A volume from 0.0 (silent) to 1.0 (loudest).
   * @param {number} unusedDurationMs The duration over which the new volume
   *     should be achieved.
   * @param {!function(number): number} unusedEasingFn The easing function which
   *     describes the curve the volume should be modified.
   */
  setVolume(unusedVolume, unusedDurationMs, unusedEasingFn) {}

  /**
   * Causes this item to stop playing if it was playing.  stop() should be a
   * no-op if the item is already stopped.
   */
  stop() {}

  /**
   * Unloads the resources associated with this item.  Can be called to free up
   * resources.  Should be a no-op if called when the item is not yet loaded.
   */
  unload() {}

  /**
   * Mutes this item, without affecting its volume or play state.
   */
  mute() {}

  /**
   * Unmutes this item, without affecting its volume or play state.
   */
  unmute() {}

  /**
   * @return {boolean} true, if this item is muted; false otherwise.
   */
  isMuted() {}
}


/**
 * A playable piece of audio loaded from a URI via XHR and played using the
 * WebAudio APIs.
 */
class BackgroundPlayable extends Playable {
  constructor(win, sourceElement) {
    super(win, sourceElement);

    /** @private @const {!AudioContext} */
    this.context_ = new (win.AudioContext || win.webkitAudioContext)();

    // TODO(newmuis): Assert source URI.
    /** @private @const {string} */
    this.sourceUri_ = sourceElement.getAttribute('background-audio');

    /** @private {?AudioBuffer} */
    this.buffer_ = null;

    /** @private {?AudioSource} */
    this.audioSource_ = null;

    /** @private {?number} */
    this.volume_ = null;

    /** @private {boolean} */
    this.isPlaying_ = false;
  }

  /**
   * 
   * @param {!AudioBuffer} buffer 
   */
  createSource_(buffer) {
    const source = this.context_.createBufferSource();
    const gainNode = this.context_.createGain();

    source.buffer = buffer;
    source.loop = true;
    source.connect(gainNode);
    gainNode.connect(this.context_.destination);

    this.audioSource_ = {
      source,
      gainNode,
    };
  }

  /**
   * Fetches the AudioBuffer from this Playable's source URI, and caches the
   * result for future invocations.
   *
   * @return {!Promise<!AudioBuffer>} A promise yielding the AudioBuffer result
   *     from this Playable's source URI.
   */
  getBuffer_() {
    if (this.buffer_) {
      return Promise.resolve(this.buffer_);
    }

    return Services.xhrFor(this.win)
        .fetch(this.sourceUri_)
        .then(response => response.arrayBuffer())
        .then(arrayBuffer => this.decodeAudioData_(arrayBuffer));
  }

  /** @override */
  isLoaded() {
    return !!this.audioSource_;
  }

  /** @override */
  isPlaying() {
    return this.isPlaying_;
  }

  /** @override */
  load() {
    if (this.isLoaded()) {
      return Promise.resolve();
    }

    return this.getBuffer_()
        .then(buffer => this.createSource_(buffer))
        .then(buffer => this.buffer_ = buffer);
  }


  /**
   * Transforms an ArrayBuffer into an audio buffer.
   * @param {!ArrayBuffer} arrayBuffer The array buffer containing the bytes of
   *     the audio to be decoded.
   * @return {!Promise<!AudioBuffer>}
   * @private
   */
  decodeAudioData_(arrayBuffer) {
    return new Promise((resolve, reject) => {
      this.context_.decodeAudioData(arrayBuffer,
          audioBuffer => resolve(audioBuffer), error => reject(error));
    });
  }

  /** @override */
  play() {
    this.load().then(() => this.playSource_());
  }

  /**
   * @private
   */
  playSource_() {
    if (this.audioSource_.source.start) {
      this.audioSource_.source.start(0);
    } else {
      this.audioSource_.source.noteOn(0);
    }

    this.isPlaying_ = true;
  }

  /** @override */
  setVolume(volume, durationMs, easingFn) {
    // TODO(newmuis): Fade to volume over durationMs following easingFn.
    this.volume_ = volume;
    this.setGain_(volume);
  }

  /**
   * @param {number} gain The gain value from 0 to 1.
   * @private
   */
  setGain_(gain) {
    this.audioSource_.gainNode.gain.value = gain;
  }

  /** @override */
  stop() {
    if (this.audioSource_.source.stop) {
      this.audioSource_.source.stop(0);
    } else {
      this.audioSource_.source.noteOff(0);
    }
    this.audioSource_ = null;
    this.isPlaying_ = false;
  }

  /** @override */
  unload() {
    this.audioSource_ = null;
    this.buffer_ = null;
  }

  /** @override */
  mute() {
    this.setGain_(0);
  }

  /** @override */
  unmute() {
    this.setGain_(this.volume_);
  }

  /** @override */
  isMuted() {
    return !this.volume_;
  }
}


/**
 * An HTMLMediaElement that potentially has audio.
 */
class MediaElementPlayable extends Playable {
  constructor(win, element) {
    super(win, element);
    this.element_ = element;
  }

  /** @override */
  isLoaded() {
    return !!this.element_;
  }

  /** @override */
  isPlaying() {
    return !this.element_.paused;
  }

  /** @override */
  play() {
    this.element_.play();
  }

  /** @override */
  setVolume(volume, durationMs, easingFn) {
    // TODO(newmuis): Fade to volume over durationMs following easingFn.
    if (volume === this.element_.volume) {
      return;
    }

    this.element_.volume = volume;
  }

  /** @override */
  stop() {
    this.element_.pause();
    this.element_.currentTime = 0;
  }

  /** @override */
  mute() {
    this.element_.muted = true;
  }

  /** @override */
  unmute() {
    this.element_.muted = false;
  }

  /** @override */
  isMuted() {
    return this.element_.muted;
  }
}<|MERGE_RESOLUTION|>--- conflicted
+++ resolved
@@ -73,11 +73,7 @@
 
 
 export class AudioManager {
-<<<<<<< HEAD
   constructor(win, rootElement) {
-=======
-  constructor(win) {
->>>>>>> c1123759
     /** @private @const {!Object<!Element, !Playable>} */
     this.playables_ = {};
 
@@ -92,12 +88,9 @@
 
     /** @private {!Window} */
     this.win_ = win;
-<<<<<<< HEAD
 
     /** @private {!Element} */
     this.rootElement_ = rootElement;
-=======
->>>>>>> c1123759
   }
 
   /**
@@ -148,11 +141,7 @@
   }
 
   /** @private */
-<<<<<<< HEAD
-  getMediaElementChilden_(element) {
-=======
   getMediaElementChildren_(element) {
->>>>>>> c1123759
     return element.querySelectorAll('audio, video');
   }
 
@@ -243,32 +232,11 @@
 
 
   nowPlayingChanged_() {
-<<<<<<< HEAD
     // Dispatch event to signal whether audio is playing.
     const isAudioPlaying = this.nowPlaying_.length > 0;
     const eventType = isAudioPlaying ?
         EventType.AUDIO_PLAYING : EventType.AUDIO_STOPPED;
     dispatch(this.rootElement_, eventType, /* opt_bubbles */ false);
-=======
-    // TODO(newmuis): Dispatch AUDIO_PLAYING iff this.nowPlaying_.length > 0; else AUDIO_STOPPED.
-
-    this.nowPlaying_.forEach(playable => {
-      // TODO(newmuis): Recalculate the volume of all playing audio.
-
-      playable.setVolume(1 /* volume */, 0 /* durationMs */,
-          VOLUME_EASING_FN);
-
-      if (this.isMuted_) {
-        playable.mute();
-      }
-
-      // Reduce the volume of ancestors.
-      for (let el = playable.getSourceElement().parentElement; el;
-          el = el.parentElement) {
-        this.setVolume(el, REDUCED_VOLUME);
-      }
-    });
->>>>>>> c1123759
 
     // Populate a sparse array where the indices of the array represent the
     // tree depths at which there is audio currently playing.
