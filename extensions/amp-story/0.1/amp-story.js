--- conflicted
+++ resolved
@@ -83,7 +83,7 @@
     this.element.addEventListener(EventType.EXIT_FULLSCREEN, () => {
       this.exitFullScreen_(/* opt_explicitUserAction */ true);
     });
-<<<<<<< HEAD
+
     this.win.document.addEventListener('keydown', e => {
       this.onKeyDown_(e);
     }, true);
@@ -94,14 +94,12 @@
 
     firstPage.setAttribute(ACTIVE_PAGE_ATTRIBUTE_NAME, '');
     this.scheduleResume(firstPage);
-=======
 
     // Mark all videos as autoplay
     const videos = this.element.querySelectorAll('amp-video');
     for (const video of videos) {
       video.setAttribute('autoplay', '');
     }
->>>>>>> cf633239
   }
 
 
