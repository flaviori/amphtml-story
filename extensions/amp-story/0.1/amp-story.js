--- conflicted
+++ resolved
@@ -159,7 +159,6 @@
       this.unmute_();
     });
 
-<<<<<<< HEAD
     this.element.addEventListener(EventType.AUDIO_PLAYING, () => {
       this.audioPlaying_();
     });
@@ -168,8 +167,6 @@
       this.audioStopped_();
     });
 
-=======
->>>>>>> c1123759
     this.element.addEventListener('play', e => {
       this.audioManager_.play(e.target);
     }, true);
