/**
 * Copyright 2017 The AMP HTML Authors. All Rights Reserved.
 *
 * Licensed under the Apache License, Version 2.0 (the "License");
 * you may not use this file except in compliance with the License.
 * You may obtain a copy of the License at
 *
 *      http://www.apache.org/licenses/LICENSE-2.0
 *
 * Unless required by applicable law or agreed to in writing, software
 * distributed under the License is distributed on an "AS-IS" BASIS,
 * WITHOUT WARRANTIES OR CONDITIONS OF ANY KIND, either express or implied.
 * See the License for the specific language governing permissions and
 * limitations under the License.
 */

/**
 * @fileoverview Embeds a story
 *
 * Example:
 * <code>
 * <amp-story related-articles="related.json">
 *   [...]
 * </amp-story>
 * </code>
 */
import {AmpStoryGridLayer} from './amp-story-grid-layer';
import {AmpStoryPage} from './amp-story-page';
import {CSS} from '../../../build/amp-story-0.1.css';
import {EventType} from './events';
import {KeyCodes} from '../../../src/utils/key-codes';
import {SystemLayer} from './system-layer';
import {Layout} from '../../../src/layout';
import {closest} from '../../../src/dom';
import {dev, user} from '../../../src/log';
import {
  exitFullScreen,
  isFullScreenSupported,
  requestFullScreen,
} from './fullscreen';


/** @private @const {number} */
const NEXT_SCREEN_AREA_RATIO = 0.75;

/** @private @const {string} */
const ACTIVE_PAGE_ATTRIBUTE_NAME = 'active';

export class AmpStory extends AMP.BaseElement {
  /** @param {!AmpElement} element */
  constructor(element) {
    super(element);

    /**
     * Whether entering into fullscreen automatically on navigation is enabled.
     * @private {boolean}
     */
    this.isAutoFullScreenEnabled_ = true;

    /** @const @private {!../../../src/service/vsync-impl.Vsync} */
    this.vsync_ = this.getVsync();

    /** @private {?Element} */
    this.bookend_ = null;

    /** @private {!SystemLayer} */
    this.systemLayer_ = new SystemLayer(this.win);

<<<<<<< HEAD
    /** @private {boolean} */
    this.isBookendActive_ = false;
=======
    /** @private {!Array<!Element>} */
    this.pageHistoryStack_ = [];
>>>>>>> c2e835b7
  }

  /** @override */
  buildCallback() {
    this.bookend_ = this.win.document.createElement('section');
    this.bookend_.classList.add('i-amp-story-bookend');
    this.bookend_.textContent = 'bookend goes here';
    this.element.appendChild(this.bookend_);
    this.element.appendChild(this.systemLayer_.build());

    this.element.addEventListener('click',
        this.maybePerformSystemNavigation_.bind(this), true);
    this.element.addEventListener(EventType.EXIT_FULLSCREEN, () => {
      this.exitFullScreen_(/* opt_explicitUserAction */ true);
    });

    this.win.document.addEventListener('keydown', e => {
      this.onKeyDown_(e);
    }, true);

    const firstPage = user().assertElement(
        this.element.querySelector('amp-story-page'),
        'Story must have at least one page.');

    firstPage.setAttribute(ACTIVE_PAGE_ATTRIBUTE_NAME, '');
    this.scheduleResume(firstPage);

    // Mark all videos as autoplay
    const videos = this.element.querySelectorAll('amp-video');
    for (const video of videos) {
      video.setAttribute('autoplay', '');
    }
  }


  /** @override */
  layoutCallback() {
    this.preloadNext_();
    return Promise.resolve();
  }


  /** @override */
  isLayoutSupported(layout) {
    return layout == Layout.CONTAINER;
  }


  /**
   * Gets the amp-story-page that is currently being shown.
   * @return {!Element} The element representing the page currently being shown.
   * @private
   */
  getActivePage_() {
    const activePage = this.element.querySelector('amp-story-page[active]');
    return dev().assert(activePage, 'There is no active page.');
  }


  /**
   * Gets the next page that the user should be advanced to, upon navigation.
   * @return {?Element} The element representing the page that the user should
   *     be advanced to.
   * @private
   */
  getNextPage_() {
    const activePage = this.getActivePage_();
    const nextPageId = activePage.getAttribute('advance-to');

    if (nextPageId) {
      return user().assert(
          this.element.querySelector(`amp-story-page#${nextPageId}`),
          `Page "${activePage.id}" refers to page "${nextPageId}", but ` +
          'no such page exists.');
    }

    if (activePage.nextElementSibling === this.systemLayer_.getRoot() ||
        activePage.nextElementSibling === this.bookend_) {
      return null;
    }

    return activePage.nextElementSibling;
  }


  /**
   * Advance to the next screen in the story, if there is one.
   * @private
   */
  next_() {
    const activePage = this.getActivePage_();
<<<<<<< HEAD
    if (!activePage.nextElementSibling) {
      return;
    }
    
    if (activePage.nextElementSibling == this.bookend_) {
      this.showBookend_();
=======
    const nextPage = this.getNextPage_();
    if (!nextPage) {
>>>>>>> c2e835b7
      return;
    }

    this.switchTo_(dev().assertElement(nextPage))
        .then(() => this.pageHistoryStack_.push(activePage))
        .then(() => this.preloadNext_());
  }


  /**
   * Go back to the previous screen in the story, if there is one.
   * @private
   */
  previous_() {
    const previousPage = this.pageHistoryStack_.pop();
    if (!previousPage) {
      return;
    }

    this.switchTo_(dev().assertElement(previousPage));
  }


  /**
   * Switches to a particular page.
   * @param {!Element} page
   * @return {!Promise}
   */
  // TODO: Update history state
  switchTo_(page) {
    if (this.isBookendActive_) {
      // Disallow switching pages while the bookend is active.
      return;
    }

    const activePage = this.getActivePage_();

    if (isFullScreenSupported(this.element) && this.isAutoFullScreenEnabled_) {
      this.enterFullScreen_();
    }

    // first page is not counted as part of the progress
    this.systemLayer_.updateProgressBar(
        this.getPageIndex(page), this.getPageCount() - 1);

    return this.mutateElement(() => {
      page.setAttribute(ACTIVE_PAGE_ATTRIBUTE_NAME, '');
      activePage.removeAttribute(ACTIVE_PAGE_ATTRIBUTE_NAME);
    }, page).then(() => {
      this.schedulePause(activePage);
      this.scheduleResume(page);
    });
  }


  /**
   * Handles all key presses within the story.
   * @param {!Event} e The keydown event.
   * @private
   */
  onKeyDown_(e) {
    switch(e.keyCode) {
      // TODO(newmuis): This will need to be flipped for RTL.
      case KeyCodes.LEFT_ARROW:
        this.previous_();
        break;
      case KeyCodes.RIGHT_ARROW:
        this.next_();
        break;
    }
  }


  /**
   * @param {boolean} isEnabled
   */
  setAutoFullScreen(isEnabled) {
    this.isAutoFullScreenEnabled_ = isEnabled;
  }


  /** @private */
  enterFullScreen_() {
    this.systemLayer_.setInFullScreen(true);
    requestFullScreen(this.element);
  }


  /**
   * @param {boolean} opt_explicitUserAction
   * @private
   */
  exitFullScreen_(opt_explicitUserAction) {
    if (opt_explicitUserAction) {
      this.setAutoFullScreen(false);
    }

    this.systemLayer_.setInFullScreen(false);
    exitFullScreen(this.element);
  }


  /**
   * Shows the bookend overlay.
   * @private
   */
  showBookend_() {
    this.exitFullScreen_();
    this.element.classList.add('i-amp-story-bookend-active');
    this.isBookendActive_ = true;
  }


  /**
   * Hides the bookend overlay.
   * @private
   */
  hideBookend_() {
    this.element.classList.remove('i-amp-story-bookend-active');
    this.isBookendActive_ = false;
  }


  /**
   * Performs a system navigation if it is determined that the specified event
   * was a click intended for navigation.
   * @param {!Event} event 'click' event
   * @private
   */
  maybePerformSystemNavigation_(event) {
    if (!this.isNavigationalClick_(event)) {
      // If the system doesn't need to handle this click, then we can simply
      // return and let the event propagate as it would have otherwise.
      return;
    }

    // TODO(newmuis): This will need to be flipped for RTL.
    const nextScreenAreaThreshold =
        (1 - NEXT_SCREEN_AREA_RATIO) * this.getViewport().getWidth();

    if (event.pageX >= nextScreenAreaThreshold) {
      this.next_();
    } else {
      this.previous_();
    }

    event.stopPropagation();
  }

  /**
   * @private
   */
  preloadNext_() {
    const next = this.getNextPage_();
    if (!next) {
      return;
    }
    this.schedulePreload(next);
  }


  /**
   * Determines whether a click should be used for navigation.  Navigate should
   * occur unless the click is on the system layer, or on an element that
   * defines on="tap:..."
   * @param {!Event} e 'click' event.
   * @return {boolean} true, if the click should be used for navigation.
   * @private
   */
  isNavigationalClick_(e) {
    return !closest(e.target, el => {
      // TODO(newmuis): Check to see if currentElement listens for `tap` event.
      return el === this.systemLayer_.getRoot() || el === this.bookend_;
    }, /* opt_stopAt */ this.element);
  }


  /**
   * @return {!NodeList}
   */
  getPages() {
    return this.element.querySelectorAll('amp-story-page');
  }


  /**
   * @return {number}
   */
  getPageCount() {
    return this.getPages().length;
  }

  /**
   * @param {!Element} page
   * @return {number} The index of the page.
   */
  getPageIndex(page) {
    return Array.prototype.indexOf.call(this.getPages(), page);
  }
}

AMP.registerElement('amp-story', AmpStory, CSS);<|MERGE_RESOLUTION|>--- conflicted
+++ resolved
@@ -66,13 +66,11 @@
     /** @private {!SystemLayer} */
     this.systemLayer_ = new SystemLayer(this.win);
 
-<<<<<<< HEAD
     /** @private {boolean} */
     this.isBookendActive_ = false;
-=======
+
     /** @private {!Array<!Element>} */
     this.pageHistoryStack_ = [];
->>>>>>> c2e835b7
   }
 
   /** @override */
@@ -164,17 +162,13 @@
    */
   next_() {
     const activePage = this.getActivePage_();
-<<<<<<< HEAD
-    if (!activePage.nextElementSibling) {
+    const nextPage = this.getNextPage_();
+    if (!nextPage) {
       return;
     }
     
     if (activePage.nextElementSibling == this.bookend_) {
       this.showBookend_();
-=======
-    const nextPage = this.getNextPage_();
-    if (!nextPage) {
->>>>>>> c2e835b7
       return;
     }
 
